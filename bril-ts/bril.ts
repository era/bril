--- conflicted
+++ resolved
@@ -10,8 +10,7 @@
 /**
  * Value types.
  */
-<<<<<<< HEAD
-export type Type = "int" | "bool" | PointerType;
+export type Type = "int" | "bool" | "float" | PointerType;
 
 /**
  * The type for pointers to allocated memory regions.
@@ -19,20 +18,13 @@
 export type PointerType = {
   "ptr": Type | PointerType;
 }
-=======
-export type Type = "int" | "bool" | "float" | "double";
->>>>>>> c7f14fd6
 
 /**
  * An instruction that does not produce any result.
  */
 export interface EffectOperation {
-<<<<<<< HEAD
   op: "br" | "jmp" | "print" | "ret" | "call" |
     "store" | "free";
-=======
-  op: "br" | "jmp" | "print" | "ret" | "obv";
->>>>>>> c7f14fd6
   args: Ident[];
 }
 
@@ -40,39 +32,18 @@
  * An operation that produces a value and places its result in the
  * destination variable.
  */
-<<<<<<< HEAD
 export interface ValueOperation {
   op: "add" | "mul" | "sub" | "div" |
       "id" | "nop" |
       "eq" | "lt" | "gt" | "ge" | "le" | "not" | "and" | "or" |
       "call" |
-      "load" | "ptradd" | "alloc";
-=======
-interface ValueOperationCore {
->>>>>>> c7f14fd6
+      "load" | "ptradd" | "alloc" |
+      "fadd" | "fmul" | "fsub" | "fdiv" |
+      "feq" | "flt" | "fle" | "fgt" | "fge";
   args: Ident[];
   dest: Ident;
   type: Type;
 }
- 
-export interface DetValueOperation extends ValueOperationCore {
-  op: "add" | "mul" | "sub" | "div" |
-      "id" | "nop" |
-      "eq" | "lt" | "gt" | "ge" | "le" | "not" | "and" | "or" |
-      "fadd" | "fmul" | "fsub" | "fdiv" |
-      "feq" | "flt" | "fgt" | "fge" | "fle";
-}
-
-/**
- * An instruction for random 
- TODO: figure out what counts as RandOperation when we add Normal, or
- int-supported distributions?
- */
-export interface RandValueOperation extends ValueOperationCore {
-  op: "flip";
-}
-
-export type ValueOperation = DetValueOperation | RandValueOperation;
 
 /**
  * The type of Bril values that may appear in constants.
